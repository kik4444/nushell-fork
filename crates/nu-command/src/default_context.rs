use std::{cell::RefCell, rc::Rc};

use nu_protocol::{
    engine::{EngineState, StateWorkingSet},
    Signature,
};

<<<<<<< HEAD
use crate::{
    Alias, Benchmark, BuildString, Def, Do, Each, External, For, From, FromJson, Git, GitCheckout,
    Help, If, Length, Let, LetEnv, Lines, ListGitBranches, Ls, Module, Ps, Source, Sys, Table, Use,
    Where,
};
=======
use crate::*;
>>>>>>> 2b5cc631

pub fn create_default_context() -> Rc<RefCell<EngineState>> {
    let engine_state = Rc::new(RefCell::new(EngineState::new()));
    let delta = {
        let engine_state = engine_state.borrow();
        let mut working_set = StateWorkingSet::new(&*engine_state);

        working_set.add_decl(Box::new(Alias));
        working_set.add_decl(Box::new(Benchmark));
        working_set.add_decl(Box::new(BuildString));
        working_set.add_decl(Box::new(Cd));
        working_set.add_decl(Box::new(Def));
        working_set.add_decl(Box::new(Do));
        working_set.add_decl(Box::new(Each));
        working_set.add_decl(Box::new(ExportDef));
        working_set.add_decl(Box::new(External));
        working_set.add_decl(Box::new(For));
        working_set.add_decl(Box::new(From));
        working_set.add_decl(Box::new(FromJson));
        working_set.add_decl(Box::new(Get));
        working_set.add_decl(Box::new(Help));
        working_set.add_decl(Box::new(Hide));
        working_set.add_decl(Box::new(If));
        working_set.add_decl(Box::new(Length));
        working_set.add_decl(Box::new(Let));
        working_set.add_decl(Box::new(LetEnv));
        working_set.add_decl(Box::new(Lines));
        working_set.add_decl(Box::new(Ls));
        working_set.add_decl(Box::new(Module));
        working_set.add_decl(Box::new(Ps));
        working_set.add_decl(Box::new(Select));
        working_set.add_decl(Box::new(Sys));
        working_set.add_decl(Box::new(Table));
        working_set.add_decl(Box::new(Use));
        working_set.add_decl(Box::new(Where));
        working_set.add_decl(Box::new(Wrap));

        // This is a WIP proof of concept
        working_set.add_decl(Box::new(ListGitBranches));
        working_set.add_decl(Box::new(Git));
        working_set.add_decl(Box::new(GitCheckout));

        working_set.add_decl(Box::new(Source));

        let sig = Signature::build("exit");
        working_set.add_decl(sig.predeclare());
        let sig = Signature::build("vars");
        working_set.add_decl(sig.predeclare());
        let sig = Signature::build("decls");
        working_set.add_decl(sig.predeclare());
        let sig = Signature::build("blocks");
        working_set.add_decl(sig.predeclare());
        let sig = Signature::build("stack");
        working_set.add_decl(sig.predeclare());
        let sig = Signature::build("contents");
        working_set.add_decl(sig.predeclare());

        working_set.render()
    };

    {
        EngineState::merge_delta(&mut *engine_state.borrow_mut(), delta);
    }

    engine_state
}<|MERGE_RESOLUTION|>--- conflicted
+++ resolved
@@ -5,15 +5,7 @@
     Signature,
 };
 
-<<<<<<< HEAD
-use crate::{
-    Alias, Benchmark, BuildString, Def, Do, Each, External, For, From, FromJson, Git, GitCheckout,
-    Help, If, Length, Let, LetEnv, Lines, ListGitBranches, Ls, Module, Ps, Source, Sys, Table, Use,
-    Where,
-};
-=======
 use crate::*;
->>>>>>> 2b5cc631
 
 pub fn create_default_context() -> Rc<RefCell<EngineState>> {
     let engine_state = Rc::new(RefCell::new(EngineState::new()));
